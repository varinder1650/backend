# from typing import Dict,Any,List
# from db.db_connection import get_connection
# from motor.motor_asyncio import AsyncIOMotorClient
# from dotenv import load_dotenv
# import os
# import logging

# load_dotenv()

# logger = logging.getLogger(__name__)

# class DatabaseManager:
#     def __init__(self,client: AsyncIOMotorClient, db_name: str):
#         self.client = client
#         self.db = client[db_name]
        
#     async def find_one(self, collection:str, filter_dict:Dict[str,Any]):
#         try:
#             result = await self.db[collection].find_one(filter_dict)
#             return result
#         except Exception as e:
#             logger.error(f'Error finding data in {collection}: {e}')
#             raise 

#     async def find_many(self, collection:str, filter_dict: Dict[str,Any] = None, skip: int = 0, limit:int = 0, sort:List = None):
#         try:
#             cursor = self.db[collection].find(filter_dict or {})
#             if sort:
#                 cursor = cursor.sort(sort)
#             if skip:
#                 cursor = cursor.skip(skip)
#             if limit:
#                 cursor = cursor.limit(limit)
            
#             result = await cursor.to_list(length = None)
#             return result
#         except Exception as e:
#             raise e

#     async def insert_one(self, collection:str, document: Dict[str,Any]):
#         try:
#             result = await self.db[collection].insert_one(document)
#             return str(result.inserted_id)
#         except Exception as e:
#             raise e
    
#     async def update_one(self, collection: str, filter_dict: Dict[str, Any], update_dict: Dict[str, Any]):
#         try:
#             if any(key.startswith('$') for key in update_dict.keys()):
#                 result = await self.db[collection].update_one(filter_dict, update_dict)
#             else:
#                 result = await self.db[collection].update_one(filter_dict, {"$set": update_dict})
#             return result
#         except Exception as e:
#             raise e
    
#     async def update_many(self, collection: str, filter_dict: Dict[str, Any], update_dict: Dict[str, Any]):
#         try:
#             if any(key.startswith('$') for key in update_dict.keys()):
#                 result = await self.db[collection].update_many(filter_dict, update_dict)
#             else:
#                 result = await self.db[collection].update_many(filter_dict, {"$set": update_dict})
#             return result.modified_count > 0
#         except Exception as e:
#             raise e

#     async def count_documents(self,collection:str,filter_dict:Dict[str,Any] = None):
#         try:
#             return await self.db[collection].count_documents(filter_dict or {})
#         except Exception as e:
#             raise e
    
#     async def delete_one(self, collection:str, filter_dict:Dict[str,Any]):
#         try:
#             result = await self.db[collection].delete_one(filter_dict)
#             return result.deleted_count
#         except Exception as e:
#             raise e

#     async def delete_many(self, collection_name: str, filter_dict: dict):
#         """Delete multiple documents matching filter"""
#         try:
#             collection = self.db[collection_name]
#             result = await collection.delete_many(filter_dict)
#             logger.info(f"Deleted {result.deleted_count} documents from {collection_name}")
#             return result.deleted_count
#         except Exception as e:
#             logger.error(f"Error deleting many in {collection_name}: {e}")
#             raise

#     async def aggregate(self,collection:str, pipeline:List[Dict[str,Any]]):
#         try:
#             cursor = self.db[collection].aggregate(pipeline)
#             return await cursor.to_list(length=None)
#         except Exception as e:
#             logger.error(f"Error performing aggregation: {e}")
#             raise

# def get_database():
#     client = get_connection()
#     return DatabaseManager(client,os.getenv('DB_NAME'))

from typing import Dict, Any, List, Optional
from db.db_connection import get_connection
from motor.motor_asyncio import AsyncIOMotorClient
from dotenv import load_dotenv
import os
import logging

load_dotenv()

logger = logging.getLogger(__name__)

class DatabaseManager:
    def __init__(self, client: AsyncIOMotorClient, db_name: str):
        self.client = client
        self.db = client[db_name]
        
    async def find_one(
        self, 
        collection: str, 
        filter_dict: Dict[str, Any],
        projection: Optional[Dict[str, Any]] = None
    ):
        """
        Find one document with optional field projection
        
        Args:
            collection: Collection name
            filter_dict: Query filter
            projection: Fields to include/exclude (e.g., {"_id": 0, "name": 1})
        """
        try:
            if projection:
                result = await self.db[collection].find_one(filter_dict, projection)
            else:
                result = await self.db[collection].find_one(filter_dict)
            return result
        except Exception as e:
            logger.error(f'Error finding data in {collection}: {e}')
            raise 

    async def find_many(
        self, 
        collection: str, 
        filter_dict: Dict[str, Any] = None, 
        skip: int = 0, 
        limit: int = 0, 
        sort: List = None,
        projection: Optional[Dict[str, Any]] = None
    ):
        """
        Find multiple documents with optional field projection
        
        Args:
            collection: Collection name
            filter_dict: Query filter
            skip: Number of documents to skip
            limit: Maximum number of documents to return
            sort: Sort order [(field, direction), ...]
            projection: Fields to include/exclude
        """
        try:
            # Apply projection if provided
            if projection:
                cursor = self.db[collection].find(filter_dict or {}, projection)
            else:
                cursor = self.db[collection].find(filter_dict or {})
            
            if sort:
                cursor = cursor.sort(sort)
            if skip:
                cursor = cursor.skip(skip)
            if limit:
                cursor = cursor.limit(limit)
            
            result = await cursor.to_list(length=None)
            return result
        except Exception as e:
            logger.error(f'Error finding many in {collection}: {e}')
            raise e

    async def insert_one(self, collection: str, document: Dict[str, Any]):
        """Insert a single document"""
        try:
            result = await self.db[collection].insert_one(document)
            return str(result.inserted_id)
        except Exception as e:
            logger.error(f'Error inserting into {collection}: {e}')
            raise e
    
<<<<<<< HEAD
    async def update_one(self, collection: str, filter_dict: Dict[str, Any], update_dict: Dict[str, Any]):
        """
        Update a single document atomically
        Returns UpdateResult object with matched_count and modified_count
        """
=======
    async def update_one(
        self, 
        collection: str, 
        filter_dict: Dict[str, Any], 
        update_dict: Dict[str, Any]
    ):
        """Update a single document"""
>>>>>>> 07e3eaa6
        try:
            # Check if update_dict already has operators like $set, $push, etc.
            if any(key.startswith('$') for key in update_dict.keys()):
                result = await self.db[collection].update_one(filter_dict, update_dict)
            else:
                result = await self.db[collection].update_one(filter_dict, {"$set": update_dict})
            
            # ✅ Log the result for debugging atomic operations
            logger.debug(f"update_one in {collection}: matched={result.matched_count}, modified={result.modified_count}")
            
            return result
        except Exception as e:
<<<<<<< HEAD
            logger.error(f"Error updating in {collection}: {e}")
=======
            logger.error(f'Error updating in {collection}: {e}')
>>>>>>> 07e3eaa6
            raise e
    
    async def update_many(
        self, 
        collection: str, 
        filter_dict: Dict[str, Any], 
        update_dict: Dict[str, Any]
    ):
        """Update multiple documents"""
        try:
            if any(key.startswith('$') for key in update_dict.keys()):
                result = await self.db[collection].update_many(filter_dict, update_dict)
            else:
                result = await self.db[collection].update_many(filter_dict, {"$set": update_dict})
            return result.modified_count > 0
        except Exception as e:
            logger.error(f'Error updating many in {collection}: {e}')
            raise e

    async def count_documents(self, collection: str, filter_dict: Dict[str, Any] = None):
        """Count documents matching filter"""
        try:
            return await self.db[collection].count_documents(filter_dict or {})
        except Exception as e:
            logger.error(f'Error counting in {collection}: {e}')
            raise e
    
    async def delete_one(self, collection: str, filter_dict: Dict[str, Any]):
        """Delete a single document"""
        try:
            result = await self.db[collection].delete_one(filter_dict)
            return result.deleted_count
        except Exception as e:
            logger.error(f'Error deleting from {collection}: {e}')
            raise e

    async def delete_many(self, collection_name: str, filter_dict: dict):
        """Delete multiple documents matching filter"""
        try:
            collection = self.db[collection_name]
            result = await collection.delete_many(filter_dict)
            logger.info(f"Deleted {result.deleted_count} documents from {collection_name}")
            return result.deleted_count
        except Exception as e:
            logger.error(f"Error deleting many in {collection_name}: {e}")
            raise

    async def aggregate(self, collection: str, pipeline: List[Dict[str, Any]]):
        """Execute an aggregation pipeline"""
        try:
            cursor = self.db[collection].aggregate(pipeline)
            return await cursor.to_list(length=None)
        except Exception as e:
            logger.error(f"Error performing aggregation on {collection}: {e}")
            raise

def get_database():
    """Get database instance"""
    client = get_connection()
    return DatabaseManager(client, os.getenv('DB_NAME'))<|MERGE_RESOLUTION|>--- conflicted
+++ resolved
@@ -189,13 +189,6 @@
             logger.error(f'Error inserting into {collection}: {e}')
             raise e
     
-<<<<<<< HEAD
-    async def update_one(self, collection: str, filter_dict: Dict[str, Any], update_dict: Dict[str, Any]):
-        """
-        Update a single document atomically
-        Returns UpdateResult object with matched_count and modified_count
-        """
-=======
     async def update_one(
         self, 
         collection: str, 
@@ -203,7 +196,6 @@
         update_dict: Dict[str, Any]
     ):
         """Update a single document"""
->>>>>>> 07e3eaa6
         try:
             # Check if update_dict already has operators like $set, $push, etc.
             if any(key.startswith('$') for key in update_dict.keys()):
@@ -216,11 +208,7 @@
             
             return result
         except Exception as e:
-<<<<<<< HEAD
-            logger.error(f"Error updating in {collection}: {e}")
-=======
             logger.error(f'Error updating in {collection}: {e}')
->>>>>>> 07e3eaa6
             raise e
     
     async def update_many(
